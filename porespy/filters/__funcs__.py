--- conflicted
+++ resolved
@@ -11,16 +11,9 @@
 import scipy.ndimage as spim
 import scipy.spatial as sptl
 from collections import namedtuple
-<<<<<<< HEAD
 from skimage.morphology import reconstruction
 from skimage.segmentation import clear_border, watershed
 from skimage.morphology import ball, disk, square, cube, diamond, octahedron
-=======
-from scipy.signal import fftconvolve
-from skimage.segmentation import clear_border, watershed
-from skimage.morphology import ball, disk, square, cube, diamond, octahedron
-from skimage.morphology import reconstruction
->>>>>>> e82c22e3
 from porespy.tools import randomize_colors, fftmorphology
 from porespy.tools import get_border, extend_slice, extract_subsection
 from porespy.tools import _create_alias_map
