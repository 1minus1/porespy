--- conflicted
+++ resolved
@@ -64,11 +64,8 @@
     t_area = []
     t_perimeter = []
     t_coords = []
-<<<<<<< HEAD
-=======
     # dt_shape = sp.array(dt.shape)
 
->>>>>>> f355ab51
     # Start extracting size information for pores and throats
     for i in tqdm(Ps):
         pore = i - 1
