--- conflicted
+++ resolved
@@ -265,15 +265,9 @@
 
     """
     if r == 0:
-<<<<<<< HEAD
-        dt = spim.distance_transform_edt(input=im)
+        dt = edt(input=im)
         r = int(sp.amax(dt)) * 2
     im_padded = sp.pad(array=im, pad_width=r, mode='constant',
-=======
-        dt = edt(input=im)
-        r = int(np.amax(dt)) * 2
-    im_padded = np.pad(array=im, pad_width=r, mode='constant',
->>>>>>> 2cda0e6a
                        constant_values=True)
     dt = edt(input=im_padded)
     seeds = (dt >= r) + get_border(shape=im_padded.shape)
@@ -954,18 +948,13 @@
     # Generate sphere template within image boundaries
     blank = sp.ones_like(im[s], dtype=float)
     blank[tuple(c - bbox[0:im.ndim])] = 0
-<<<<<<< HEAD
-    sph = spim.distance_transform_edt(blank) < r
+    blank = edt(blank) < r
     if overwrite:  # Clear voxles under sphere to be zero
         temp = im[s]*sph > 0
         im[s][temp] = 0
     else:  # Clear portions of sphere to prevent overwriting
         sph *= im[s] == 0
     im[s] = im[s] + sph*v
-=======
-    blank = edt(blank) < r
-    im[s] = blank
->>>>>>> 2cda0e6a
     return im
 
 
@@ -995,22 +984,22 @@
     if im.ndim != 3:
         raise Exception('This function is only implemented for 3D images')
     # Converting coordinates to numpy array
-    xyz0, xyz1 = [sp.array(xyz).astype(int) for xyz in (xyz0, xyz1)]
+    xyz0, xyz1 = [np.array(xyz).astype(int) for xyz in (xyz0, xyz1)]
     r = int(r)
-    L = sp.absolute(xyz0 - xyz1).max() + 1
-    xyz_line = [sp.linspace(xyz0[i], xyz1[i], L).astype(int) for i in range(3)]
-
-    xyz_min = sp.amin(xyz_line, axis=1) - r
-    xyz_max = sp.amax(xyz_line, axis=1) + r
+    L = np.absolute(xyz0 - xyz1).max() + 1
+    xyz_line = [np.linspace(xyz0[i], xyz1[i], L).astype(int) for i in range(3)]
+
+    xyz_min = np.amin(xyz_line, axis=1) - r
+    xyz_max = np.amax(xyz_line, axis=1) + r
     shape_template = xyz_max - xyz_min + 1
-    template = sp.zeros(shape=shape_template)
+    template = np.zeros(shape=shape_template)
 
     # Shortcut for orthogonal cylinders
     if (xyz0 == xyz1).sum() == 2:
         unique_dim = [xyz0[i] != xyz1[i] for i in range(3)].index(True)
         shape_template[unique_dim] = 1
         template_2D = disk(radius=r).reshape(shape_template)
-        template = sp.repeat(template_2D, repeats=L, axis=unique_dim)
+        template = np.repeat(template_2D, repeats=L, axis=unique_dim)
         xyz_min[unique_dim] += r
         xyz_max[unique_dim] += -r
     else:
@@ -1187,18 +1176,12 @@
 
     """
     solid = size == 0
-<<<<<<< HEAD
-    vals = sp.digitize(size,
-                       bins=range(0, sp.ceil(size.max()).astype(int)),
-                       right=True)
-=======
     if bins is None:
         bins = np.unique(size)
     elif isinstance(bins, int):
         bins = np.linspace(0, size.max(), bins)
     vals = np.digitize(size, bins=bins, right=True)
     # Invert the vals so smallest size has largest sequence
->>>>>>> 2cda0e6a
     vals = -(vals - vals.max() - 1)*~solid
     # In case too many bins are given, remove empty ones
     vals = make_contiguous(vals)
