--- conflicted
+++ resolved
@@ -1,11 +1,7 @@
 import sys
 import warnings
 import numpy as np
-<<<<<<< HEAD
-from skimage.measure import regionprops
-=======
 from edt import edt
->>>>>>> 9e85d299
 import scipy.ndimage as spim
 import scipy.spatial as sptl
 from scipy import fftpack as sp_ft
@@ -658,13 +654,8 @@
         area shared by regions 0 and 5.
 
     """
-<<<<<<< HEAD
     print('-' * 60, flush=True)
     print('Finding interfacial areas between each region', flush=True)
-=======
-    print('-' * 60)
-    print('Finding interfacial areas between each region')
->>>>>>> 9e85d299
     from skimage.morphology import disk, ball
     im = regions.copy()
     if im.ndim != im.squeeze().ndim:    # pragma: no cover
@@ -683,12 +674,7 @@
     sa_combined = []  # Difficult to preallocate since number of conns unknown
     cn = []
     # Start extracting area from im
-<<<<<<< HEAD
-    tqdm_Ps = tqdm(Ps, file=sys.stdout)
-    for i in tqdm_Ps:
-=======
     for i in tqdm(Ps, file=sys.stdout):
->>>>>>> 9e85d299
         reg = i - 1
         if slices[reg] is not None:
             s = extend_slice(slices[reg], im.shape)
@@ -755,13 +741,8 @@
         that the surface area of region 1 is stored in element 0 of the list.
 
     """
-<<<<<<< HEAD
     print('-' * 60, flush=True)
     print('Finding surface area of each region', flush=True)
-=======
-    print('-' * 60)
-    print('Finding surface area of each region')
->>>>>>> 9e85d299
     im = regions.copy()
     # Get 'slices' into im for each pore region
     slices = spim.find_objects(im)
@@ -769,12 +750,7 @@
     Ps = np.arange(1, np.amax(im) + 1)
     sa = np.zeros_like(Ps, dtype=float)
     # Start extracting marching cube area from im
-<<<<<<< HEAD
-    tqdm_Ps = tqdm(Ps, file=sys.stdout)
-    for i in tqdm_Ps:
-=======
     for i in tqdm(Ps, file=sys.stdout):
->>>>>>> 9e85d299
         reg = i - 1
         if slices[reg] is not None:
             s = extend_slice(slices[reg], im.shape)
